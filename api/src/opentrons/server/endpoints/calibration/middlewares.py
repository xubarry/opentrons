import typing
import logging
from aiohttp import web
from aiohttp.web_urldispatcher import UrlDispatcher
from .session import CheckCalibrationSession, CalibrationCheckTrigger, \
    CalibrationException
from .models import CalibrationSessionStatus, LabwareStatus, AttachedPipette
from .constants import ALLOWED_SESSIONS
from .util import StateMachineError

MODULE_LOG = logging.getLogger(__name__)

TRIGGER_TO_PATH = {
    CalibrationCheckTrigger.load_labware: "loadLabware",
    CalibrationCheckTrigger.prepare_pipette: "preparePipette",
    CalibrationCheckTrigger.jog: "jog",
    CalibrationCheckTrigger.pick_up_tip: "pickUpTip",
    CalibrationCheckTrigger.confirm_tip_attached: "confirmTip",
    CalibrationCheckTrigger.invalidate_tip: "invalidateTip",
    CalibrationCheckTrigger.compare_point: "comparePoint",
    CalibrationCheckTrigger.go_to_next_check: "confirmStep",
    CalibrationCheckTrigger.exit: "sessionExit",
    # CalibrationCheckTrigger.reject_calibration: "reject_calibration",
    # CalibrationCheckTrigger.no_pipettes: "no_pipettes",
}


def _format_links(
        session: 'CheckCalibrationSession',
        potential_triggers: typing.Set[str],
        router: UrlDispatcher) -> typing.Dict:
    def _gen_triggers(triggers):
        links = {}
        for p in triggers:
            route_name = TRIGGER_TO_PATH.get(p)
            path = router.get(route_name, '')
            params = session.format_params(p)
            if path:
                url = str(path.url_for(type=session.session_type))
            else:
                url = path
            if url:
                links[route_name] = {'url': url, 'params': params}
        return links

    return {'links': _gen_triggers(potential_triggers)}


def status_response(
        session: 'CheckCalibrationSession',
        request: web.Request,
        response: web.Response) -> web.Response:

    current_state = session.current_state_name
    potential_triggers = session.get_potential_triggers()
    links = _format_links(session, potential_triggers, request.app.router)

    lw_status = session.labware_status.values()
    comparisons_by_step = session.get_comparisons_by_step()

    instruments = {
        str(k): AttachedPipette(model=v.model,
                                name=v.name,
                                tip_length=v.tip_length,
                                has_tip=v.has_tip,
                                tiprack_id=v.tiprack_id)
        for k, v in session.pipette_status().items()
    }

    sess_status = CalibrationSessionStatus(
        instruments=instruments,
        currentStep=current_state,
        comparisonsByStep=comparisons_by_step,
        nextSteps=links,
        labware=[LabwareStatus(alternatives=data.alternatives,
                               slot=data.slot,
                               id=data.id,
                               forPipettes=data.forPipettes,
                               loadName=data.loadName,
                               namespace=data.namespace,
                               version=data.version) for data in lw_status])
    return web.json_response(text=sess_status.json(), status=response.status)


def no_session_error_response(start_url: str, type: str) -> web.Response:
    error_response = {
        "message": f"No {type} session exists. Please create one.",
        "links": {"createSession": {'url': start_url, 'params': {}}}}
    return web.json_response(error_response, status=404)


async def misc_error_handling(
        request: web.Request,
        session: 'CheckCalibrationSession',
        handler: typing.Callable) -> web.Response:
    """
    Miscellaneous error handling for calibration sessions. Specifically, it
    handles all responses that might require a 409 error response.
    """
    try:
        response = await handler(request, session)
    except (CalibrationException, StateMachineError) as e:
        router = request.app.router
<<<<<<< HEAD
        if isinstance(e, TipAttachError):
            type = request.match_info['type']
            req = await request.json()

            error_response = _determine_error_message(
                request, router, type, req.get('pipetteId', ''))
        else:
            MODULE_LOG.exception("Calibration Check Exception")
            potential_triggers = session.get_potential_triggers()
            links = _format_links(session, potential_triggers, router)
            error_response = {
                "message": "Labware Already Loaded.",
                **links}
=======
        potential_triggers = session.get_potential_triggers()
        links = _format_links(session, potential_triggers, router)
        error_response = {
            "message": str(e),
            **links}
>>>>>>> b44360da
        response = web.json_response(error_response, status=409)
    return response


@web.middleware
async def session_middleware(
        request: web.Request, handler: typing.Callable) -> web.Response:
    """
    Middleware used for the calibration sub-app. This includes all routes
    found in the :py:class:`.http:CalibrationRoutes` class.

    *Note* Does NOT include old deck calibration endpoints.
    """

    session_type = request.match_info['type']
    session_storage = request.app['com.opentrons.session_manager']

    if session_type not in ALLOWED_SESSIONS:
        message = f"Session of type {session_type} is not supported."
        return web.json_response(message, status=403)

    router = request.app.router
    start_url = str(router.get('sessionStart').url_for(type=session_type))
    session = session_storage.sessions.get(session_type)
    if start_url == request.path and request.method == 'POST':
        response = await handler(request)
    elif not session:
        response = no_session_error_response(start_url, session_type)
    else:
        response = await misc_error_handling(request, session, handler)

    if response.text:
        return response
    else:
        session = session_storage.sessions.get(session_type)
        return status_response(session, request, response)<|MERGE_RESOLUTION|>--- conflicted
+++ resolved
@@ -101,7 +101,6 @@
         response = await handler(request, session)
     except (CalibrationException, StateMachineError) as e:
         router = request.app.router
-<<<<<<< HEAD
         if isinstance(e, TipAttachError):
             type = request.match_info['type']
             req = await request.json()
@@ -115,13 +114,6 @@
             error_response = {
                 "message": "Labware Already Loaded.",
                 **links}
-=======
-        potential_triggers = session.get_potential_triggers()
-        links = _format_links(session, potential_triggers, router)
-        error_response = {
-            "message": str(e),
-            **links}
->>>>>>> b44360da
         response = web.json_response(error_response, status=409)
     return response
 
