.. _examples:

########
Examples
########

.. testsetup:: *

  from opentrons import robot
  robot.reset()

All examples on this page assume the following containers and pipette:

.. testcode:: examples

  from opentrons import robot, containers, instruments

  plate = containers.load('96-flat', 'B1')
  trough = containers.load('trough-12row', 'C1')

  tiprack_1 = containers.load('tiprack-200ul', 'A1')
  tiprack_2 = containers.load('tiprack-200ul', 'A2')

  p200 = instruments.Pipette(
      axis="b",
      max_volume=200,
      tip_racks=[tiprack_2])

******************************

***************
Basic Transfer
***************

Moving 100uL from one well to another:

.. testcode:: examples

  p200.transfer(100, plate.wells('A1'), plate.wells('B1'))

If you prefer to not use the ``.transfer()`` command, the following pipette commands will create the some results:

.. testcode:: examples

  p200.pick_up_tip()
  p200.aspirate(100, plate.wells('A1'))
  p200.dispense(100, plate.wells('A1'))
  p200.return_tip()

******************************

*****
Loops
*****

Loops in Python allows your protocol to perform many actions, or act upon many wells, all within just a few lines. The below example loops through the numbers ``0`` to ``11``, and uses that loop's current value to transfer from all wells in a trough to each row of a plate:

.. testcode:: examples

  # distribute 20uL from trough:A1 -> plate:row:1
  # distribute 20uL from trough:A2 -> plate:row:2
  # etc...

  # ranges() starts at 0 and stops at 12, creating a range of 0-11
  for i in range(12):
    p200.distribute(20, trough.wells(i), plate.rows(i))

******************************

*******************
Multiple Air Gaps
*******************

The Opentrons liquid handler can do some things that a human cannot do with a pipette, like accurately alternate between aspirating and creating air gaps within the same tip. The below example will aspirate from five wells in the trough, while creating a air gap between each sample.

.. testcode:: examples

  p200.pick_up_tip()

  for well in trough.wells():
    p200.aspirate(5, well).air_gap(10)

  p200.dispense(plate.wells('A1'))

  p200.return_tip()

******************************

***************
Dilution
***************

This example first spreads a dilutent to all wells of a plate. It then dilutes 8 samples from the trough across the 8 columns of the plate.

.. testcode:: examples

  p200.distribute(50, trough.wells('A12'), plate.wells())  # dilutent

  # loop through each column
  for i in range(8):

    # save the source well and destination column to variables
    source = trough.wells(i)
    column = plate.cols(i)

    # transfer 10uL of source to first well in column
    p200.transfer(10, source, column.wells('1'))

    # dilute the sample down the column
    p200.transfer(
      10, column.wells('1', to='11'), column.wells('2', to='12'),
      mix_after=(3, 25))

******************************

***************
Plate Mapping
***************

Deposit various volumes of liquids into the same plate of wells, and automatically refill the tip volume when it runs out.

.. testcode:: examples

  # these uL values were created randomly for this example
  water_volumes = [
    1,  2,  3,  4,  5,  6,  7,  8,
    9,  10, 11, 12, 13, 14, 15, 16,
    17, 18, 19, 20, 21, 22, 23, 24,
    25, 26, 27, 28, 29, 30, 31, 32,
    33, 34, 35, 36, 37, 38, 39, 40,
    41, 42, 43, 44, 45, 46, 47, 48,
    49, 50, 51, 52, 53, 54, 55, 56,
    57, 58, 59, 60, 61, 62, 63, 64,
    65, 66, 67, 68, 69, 70, 71, 72,
    73, 74, 75, 76, 77, 78, 79, 80,
    81, 82, 83, 84, 85, 86, 87, 88,
    89, 90, 91, 92, 93, 94, 95, 96
  ]

  p200.distribute(water_volumes, trough.wells('A12'), plate)

The final volumes can also be read from a CSV, and opened by your protocol.

.. code-block:: python

  '''
    This example uses a CSV file saved on the same computer, formatted as follows,
    where the columns in the file represent the 8 columns of the plate,
    and the rows in the file represent the 12 rows of the plate,
    and the values represent the uL that must end up at that location

    1,  2,  3,  4,  5,  6,  7,  8,
    9,  10, 11, 12, 13, 14, 15, 16,
    17, 18, 19, 20, 21, 22, 23, 24,
    25, 26, 27, 28, 29, 30, 31, 32,
    33, 34, 35, 36, 37, 38, 39, 40,
    41, 42, 43, 44, 45, 46, 47, 48,
    49, 50, 51, 52, 53, 54, 55, 56,
    57, 58, 59, 60, 61, 62, 63, 64,
    65, 66, 67, 68, 69, 70, 71, 72,
    73, 74, 75, 76, 77, 78, 79, 80,
    81, 82, 83, 84, 85, 86, 87, 88,
    89, 90, 91, 92, 93, 94, 95, 96,

  '''

  # open file with absolute path (will be different depending on operating system)
  # file paths on Windows look more like 'C:\\path\\to\\your\\csv_file.csv'
  with open('/path/to/your/csv_file.csv') as my_file:

      # save all volumes from CSV file into a list
      volumes = []

      # loop through each line (the plate's columns)
      for l in my_file.read().splitlines():
          # loop through each comma-separated value (the plate's rows)
          for v in l.split(','):
              volumes.append(float(v))  # save the volume

      # distribute those volumes to the plate
      p200.distribute(volumes, trough.wells('A1'), plate.wells())



******************************

*******************
Precision Pipetting
*******************

This example shows how to deposit liquid around the edge of a well.

.. testcode:: examples

  p200.pick_up_tip()

  # rotate around the edge of the well, dropping 10ul at a time
  theta = 0.0
  while p200.current_volume > 0:
      # we can move around a circle with radius (r) and theta (degrees)
      well_edge = plate.wells('B1').from_center(r=1.0, theta=theta, h=0.9)

      # combine a Well with a Vector in a tuple
      destination = (plate.wells('B1'), well_edge)
      p200.move_to(destination, strategy='direct')  # move straight there
      p200.dispense(10)

      theta += 0.314

<<<<<<< HEAD
  p200.drop_tip()
=======
  p200.drop_tip()
>>>>>>> 33537796
<|MERGE_RESOLUTION|>--- conflicted
+++ resolved
@@ -207,8 +207,4 @@
 
       theta += 0.314
 
-<<<<<<< HEAD
-  p200.drop_tip()
-=======
-  p200.drop_tip()
->>>>>>> 33537796
+  p200.drop_tip()