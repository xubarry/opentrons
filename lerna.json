{
  "command": {
    "version": {
<<<<<<< HEAD
      "allowBranch": ["chore_bump-*"],
=======
      "allowBranch": [
        "release_*",
        "hotfix_*"
      ],
>>>>>>> d63980b0
      "conventionalCommits": true,
      "exact": true,
      "includeMergedTags": true,
      "gitTagVersion": false,
      "push": false,
      "preid": "alpha",
      "forcePublish": "*"
    }
  },
  "npmClient": "yarn",
  "useWorkspaces": true,
  "version": "3.13.2"
}<|MERGE_RESOLUTION|>--- conflicted
+++ resolved
@@ -1,14 +1,7 @@
 {
   "command": {
     "version": {
-<<<<<<< HEAD
       "allowBranch": ["chore_bump-*"],
-=======
-      "allowBranch": [
-        "release_*",
-        "hotfix_*"
-      ],
->>>>>>> d63980b0
       "conventionalCommits": true,
       "exact": true,
       "includeMergedTags": true,
