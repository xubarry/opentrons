import logging
from typing import (
    Dict, Awaitable, Callable, Any, Set, List, Optional,
    TYPE_CHECKING)
from opentrons.types import Mount, Point, Location
from opentrons.config import feature_flags as ff
from opentrons.calibration_storage import modify
from opentrons.hardware_control import ThreadManager, CriticalPoint
from opentrons.protocol_api import labware
from opentrons.protocols.geometry import deck

from robot_server.robot.calibration import util
from robot_server.service.errors import RobotServerError
<<<<<<< HEAD
from robot_server.service.session.models import CalibrationCommand
from robot_server.robot.calibration.constants import \
    TIP_RACK_LOOKUP_BY_MAX_VOL, SHORT_TRASH_DECK, STANDARD_DECK
from ..constants import TRASH_WELL, CAL_BLOCK_SETUP_BY_MOUNT, \
    MOVE_TO_TIP_RACK_SAFETY_BUFFER, MOVE_TO_REF_POINT_SAFETY_BUFFER, \
=======
from robot_server.service.session.models.command import (
    CalibrationCommand, TipLengthCalibrationCommand)
from robot_server.robot.calibration.constants import (
    TIP_RACK_LOOKUP_BY_MAX_VOL,
    SHORT_TRASH_DECK,
    STANDARD_DECK
)
from .state_machine import (
    TipCalibrationStateMachine
)
from .constants import (
    TipCalibrationState as State,
    TRASH_WELL,
    TIP_RACK_SLOT,
    CAL_BLOCK_SETUP_BY_MOUNT,
    MOVE_TO_TIP_RACK_SAFETY_BUFFER,
    MOVE_TO_REF_POINT_SAFETY_BUFFER,
>>>>>>> 953d4547
    TRASH_REF_POINT_OFFSET
from ..errors import CalibrationError
from ..helper_classes import RequiredLabware, AttachedPipette
from .constants import TipCalibrationState as State, TIP_RACK_SLOT
from .state_machine import TipCalibrationStateMachine

if TYPE_CHECKING:
    from opentrons_shared_data.labware import LabwareDefinition


MODULE_LOG = logging.getLogger(__name__)

"""
A collection of functions that allow a consumer to prepare and update
calibration data associated with the combination of a pipette tip type and a
unique (by serial number) physical pipette.
"""

# TODO: BC 2020-07-08: type all command logic here with actual Model type
COMMAND_HANDLER = Callable[..., Awaitable]

COMMAND_MAP = Dict[str, COMMAND_HANDLER]


class TipCalibrationUserFlow:
    def __init__(self,
                 hardware: ThreadManager,
                 mount: Mount,
                 has_calibration_block: bool,
                 tip_rack: 'LabwareDefinition'):
        self._hardware = hardware
        self._mount = mount
        self._has_calibration_block = has_calibration_block
        self._hw_pipette = self._hardware._attached_instruments[mount]
        if not self._hw_pipette:
            raise RobotServerError(
                definition=CalibrationError.NO_PIPETTE_ON_MOUNT,
                mount=mount)
        self._tip_origin_pt: Optional[Point] = None
        self._nozzle_height_at_reference: Optional[float] = None

        deck_load_name = SHORT_TRASH_DECK if ff.short_fixed_trash() \
            else STANDARD_DECK
        self._deck = deck.Deck(load_name=deck_load_name)
        self._tip_rack = self._get_tip_rack_lw(tip_rack)
        self._initialize_deck()

        self._current_state = State.sessionStarted
        self._state_machine = TipCalibrationStateMachine()

        self._command_map: COMMAND_MAP = {
            CalibrationCommand.load_labware: self.load_labware,
            CalibrationCommand.jog: self.jog,
            CalibrationCommand.pick_up_tip: self.pick_up_tip,
            CalibrationCommand.invalidate_tip: self.invalidate_tip,
            CalibrationCommand.save_offset: self.save_offset,
            CalibrationCommand.move_to_reference_point: self.move_to_reference_point,  # noqa: E501
            CalibrationCommand.move_to_tip_rack: self.move_to_tip_rack,  # noqa: E501
            CalibrationCommand.exit: self.exit_session,
        }

    def _set_current_state(self, to_state: State):
        self._current_state = to_state

    @property
    def current_state(self) -> State:
        return self._current_state

    def get_pipette(self) -> AttachedPipette:
        # TODO(mc, 2020-09-17): s/tip_length/tipLength
        return AttachedPipette(  # type: ignore[call-arg]
            model=self._hw_pipette.model,
            name=self._hw_pipette.name,
            tip_length=self._hw_pipette.config.tip_length,
            mount=str(self._mount),
            serial=self._hw_pipette.pipette_id
        )

    def get_required_labware(self) -> List[RequiredLabware]:
        slots = self._deck.get_non_fixture_slots()
        lw_by_slot = {s: self._deck[s] for s in slots if self._deck[s]}
        return [
            RequiredLabware.from_lw(lw, s)  # type: ignore
            for s, lw in lw_by_slot.items()]

    async def handle_command(self,
                             name: Any,
                             data: Dict[Any, Any]):
        """
        Handle a client command

        :param name: Name of the command
        :param data: Data supplied in command
        :return: None
        """
        next_state = self._state_machine.get_next_state(self._current_state,
                                                        name)

        handler = self._command_map.get(name)
        if handler is not None:
            await handler(**data)
        self._set_current_state(next_state)
        MODULE_LOG.debug(f'TipCalUserFlow handled command {name}, transitioned'
                         f'from {self._current_state} to {next_state}')

    async def load_labware(self):
        pass

    async def move_to_tip_rack(self):
        # point safely above target tip well in tip rack
        pt_above_well = self._tip_rack.wells()[0].top().point + \
            MOVE_TO_TIP_RACK_SAFETY_BUFFER
        if self._tip_origin_pt is not None:
            # use jogged to x and y offsets only if returning tip to rack
            await self._move(Location(Point(self._tip_origin_pt.x,
                                            self._tip_origin_pt.y,
                                            pt_above_well.z),
                                      None))
        else:
            await self._move(Location(pt_above_well, None))

    async def save_offset(self):
        if self._current_state == State.measuringNozzleOffset:
            # critical point would default to nozzle for z height
            cur_pt = await self._get_current_point(
                critical_point=None)
            self._nozzle_height_at_reference = cur_pt.z
        elif self._current_state == State.measuringTipOffset:
            assert self._hw_pipette.has_tip
            assert self._nozzle_height_at_reference is not None
            # set critical point explicitly to nozzle
            cur_pt = await self._get_current_point(
                critical_point=CriticalPoint.NOZZLE)

            util.save_tip_length_calibration(
                pipette_id=self._hw_pipette.pipette_id,
                tip_length_offset=cur_pt.z - self._nozzle_height_at_reference,
                tip_rack=self._tip_rack)

    def _get_default_tip_length(self) -> float:
        tiprack: labware.Labware = self._deck[TIP_RACK_SLOT]  # type: ignore
        full_length = tiprack.tip_length
        overlap_dict: Dict = \
            self._hw_pipette.config.tip_overlap
        default = overlap_dict['default']
        overlap = overlap_dict.get(tiprack.uri, default)
        return full_length - overlap

    def _get_critical_point_override(self) -> Optional[CriticalPoint]:
        return (CriticalPoint.FRONT_NOZZLE if
                self._hw_pipette.config.channels == 8 else None)

    async def _get_current_point(
            self,
            critical_point: CriticalPoint = None) -> Point:
        return await self._hardware.gantry_position(self._mount,
                                                    critical_point)

    async def jog(self, vector):
        await self._hardware.move_rel(mount=self._mount,
                                      delta=Point(*vector))

    async def move_to_reference_point(self):
        ref_loc = util.get_reference_location(
            mount=self._mount,
            deck=self._deck,
            has_calibration_block=self._has_calibration_block)
        await self._move(ref_loc)

    async def pick_up_tip(self):
        await util.pick_up_tip(self, tip_length=self._get_default_tip_length())

    async def invalidate_tip(self):
        await util.invalidate_tip(self)

    async def exit_session(self):
        await self.move_to_tip_rack()
        await self._return_tip()

    def _get_tip_rack_lw(self,
                         tip_rack_def: 'LabwareDefinition') -> labware.Labware:
        try:
            return labware.load_from_definition(
                tip_rack_def,
                self._deck.position_for(TIP_RACK_SLOT))
        except Exception:
            raise RobotServerError(definition=CalibrationError.BAD_LABWARE_DEF)

    def _get_alt_tip_racks(self) -> Set[str]:
        pip_vol = self._hw_pipette.config.max_volume
        return set(TIP_RACK_LOOKUP_BY_MAX_VOL[str(pip_vol)].alternatives)

    def _initialize_deck(self):
        self._deck[TIP_RACK_SLOT] = self._tip_rack

        if self._has_calibration_block:
            cb_setup = CAL_BLOCK_SETUP_BY_MOUNT[self._mount]
            self._deck[cb_setup['slot']] = labware.load(
                cb_setup['load_name'],
                self._deck.position_for(cb_setup['slot']))

    async def _return_tip(self):
        await util.return_tip(self, tip_length=self._get_default_tip_length())

    async def _move(self, to_loc: Location):
        await util.move(self, to_loc)<|MERGE_RESOLUTION|>--- conflicted
+++ resolved
@@ -11,34 +11,17 @@
 
 from robot_server.robot.calibration import util
 from robot_server.service.errors import RobotServerError
-<<<<<<< HEAD
-from robot_server.service.session.models import CalibrationCommand
-from robot_server.robot.calibration.constants import \
-    TIP_RACK_LOOKUP_BY_MAX_VOL, SHORT_TRASH_DECK, STANDARD_DECK
-from ..constants import TRASH_WELL, CAL_BLOCK_SETUP_BY_MOUNT, \
-    MOVE_TO_TIP_RACK_SAFETY_BUFFER, MOVE_TO_REF_POINT_SAFETY_BUFFER, \
-=======
-from robot_server.service.session.models.command import (
-    CalibrationCommand, TipLengthCalibrationCommand)
-from robot_server.robot.calibration.constants import (
+
+from robot_server.service.session.models.command import CalibrationCommand
+from ..errors import CalibrationError
+from ..helper_classes import RequiredLabware, AttachedPipette
+from ..constants import (
     TIP_RACK_LOOKUP_BY_MAX_VOL,
     SHORT_TRASH_DECK,
-    STANDARD_DECK
-)
-from .state_machine import (
-    TipCalibrationStateMachine
-)
-from .constants import (
-    TipCalibrationState as State,
-    TRASH_WELL,
-    TIP_RACK_SLOT,
+    STANDARD_DECK,
     CAL_BLOCK_SETUP_BY_MOUNT,
     MOVE_TO_TIP_RACK_SAFETY_BUFFER,
-    MOVE_TO_REF_POINT_SAFETY_BUFFER,
->>>>>>> 953d4547
-    TRASH_REF_POINT_OFFSET
-from ..errors import CalibrationError
-from ..helper_classes import RequiredLabware, AttachedPipette
+)
 from .constants import TipCalibrationState as State, TIP_RACK_SLOT
 from .state_machine import TipCalibrationStateMachine
 
