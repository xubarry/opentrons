import copy, time

import opentrons_sdk.drivers.motor as motor_drivers
from opentrons_sdk.containers import legacy_containers, placeable
from opentrons_sdk.robot.command import Command
from opentrons_sdk.util import log

from opentrons_sdk.containers.placeable import unpack_location
from opentrons_sdk.containers.calibrator import apply_calibration


class Robot(object):
    _commands = None  # []
    _instance = None

    def __init__(self, driver_instance=None):
        self._commands = []
        self._handlers = []

        self._deck = placeable.Deck()
        self.setup_deck()

        self._ingredients = {}  # TODO needs to be discusses/researched
        self._instruments = {}

        self._driver = driver_instance or motor_drivers.MoveLogger()

    @classmethod
    def get_instance(cls):
        if not cls._instance or not isinstance(cls._instance, cls):
            cls._instance = cls()
        return cls._instance

    @classmethod
    def reset(cls):
        """
        Use this for testing
        :return:
        """
        Robot._instance = None
        return Robot.get_instance()

    def set_driver(self, driver):
        self._driver = driver

    def add_instrument(self, axis, instrument):
        axis = axis.upper()
        self._instruments[axis] = instrument

    def get_motor(self, axis):
        robot_self = self

        class InstrumentMotor():
            def move(self, value, speed=None, absolute=True):
                kwargs = {axis: value}
                return robot_self._driver.move(
                    speed=speed, absolute=absolute, **kwargs
                )

            def home(self):
                return robot_self._driver.home(axis)

            def wait_for_arrival(self):
                return robot_self._driver.wait_for_arrival()

            def wait(self, seconds):
                robot_self._driver.wait(seconds)

            def speed(self, rate, axis):
                robot_self._driver.speed(rate, axis)
                return self


        return InstrumentMotor()

    def list_serial_ports(self):
        return self._driver.list_serial_ports()

    def connect(self, port):
        """
        Connects the motor to a serial port.

        If a device connection is set, then any dummy or alternate motor
        drivers are replaced with the serial driver.
        """
        connection =  self._driver.connect(device=port)
        self._driver.resume()
        return connection

    def home(self, *args):
        if self._driver.resume():
            return self._driver.home(*args)
        else:
            return False

    def add_command(self, command):
        self._commands.append(command)

    def prepend_command(self, command):
        self._commands = [command] + self._commands

    def register(self, name, callback):
        def commandable():
            self.add_command(Command(do=callback))
        setattr(self, name, commandable)

    def move_head(self, *args, **kwargs):
        self._driver.move(*args, **kwargs)
        self._driver.wait_for_arrival()

    def move_to(self, location, instrument=None, create_path=True):
        placeable, coordinates = unpack_location(location)
        calibration_data = {}
        if instrument:
            calibration_data = instrument.calibration_data
            instrument.placeables.append(placeable)

        coordinates = apply_calibration(
            calibration_data,
            placeable,
            coordinates)

        tallest_z = self._deck.max_dimensions(self._deck)[2][1][2]
        tallest_z += 10

        def _do():
            if create_path:
                self._driver.move(z=tallest_z)
                self._driver.move(x=coordinates[0], y=coordinates[1])
                self._driver.move(z=coordinates[2])
            else:
                self._driver.move(
                    x=coordinates[0],
                    y=coordinates[1],
                    z=coordinates[2])
            self._driver.wait_for_arrival()

        description = "Moving head to {} {}".format(
            str(placeable),
            coordinates)
        self.add_command(Command(do=_do, description=description))

    @property
    def actions(self):
        return copy.deepcopy(self._commands)

    def run(self):
        """
        """
        while self._commands:
            command = self._commands.pop(0)
<<<<<<< HEAD
            print("Executing:", command.description)
            log.info("Executing:", command.description)
            try:
                command.do()
            except KeyboardInterrupt as e:
                self._driver.halt()
                raise e
=======
            if command.description == "Pausing": return
            print("Executing: ", command.description)
            log.debug("Robot", command.description)
            command.do()
>>>>>>> 6b621ff7

    def disconnect(self):
        if self._driver:
            self._driver.disconnect()

    def containers(self):
        return self._deck.containers()

    def get_deck_slot_types(self):
        return 'acrylic_slots'

    def get_slot_offsets(self):
        """
        col_offset
        - from bottom left corner of A to bottom corner of B

        row_offset
        - from bottom left corner of 1 to bottom corner of 2

        TODO: figure out actual X and Y offsets (from origin)
        """
        SLOT_OFFSETS = {
            '3d_printed_slots': {
                'x_offset': 10,
                'y_offset': 10,
                'col_offset': 91,
                'row_offset': 134.5
            },
            'acrylic_slots': {
                'x_offset': 10,
                'y_offset': 10,
                'col_offset': 96.25,
                'row_offset': 133.3
            }

        }
        slot_settings = SLOT_OFFSETS.get(self.get_deck_slot_types())
        row_offset = slot_settings.get('row_offset')
        col_offset = slot_settings.get('col_offset')
        x_offset = slot_settings.get('x_offset')
        y_offset = slot_settings.get('y_offset')
        return (row_offset, col_offset, x_offset, y_offset)

    def get_max_robot_rows(self):
        # TODO: dynamically figure out robot rows
        return 3

    def setup_deck(self):
        robot_rows = self.get_max_robot_rows()
        row_offset, col_offset, x_offset, y_offset = self.get_slot_offsets()

        for col_index, col in enumerate('EDCBA'):
            for row_index, row in enumerate(range(robot_rows, 0, -1)):
                slot = placeable.Slot()
                slot_coordinates = (
                    (row_offset * row_index) + x_offset,
                    (col_offset * col_index) + y_offset,
                    0  # TODO: should z always be zero?
                )
                slot_name = "{}{}".format(col, row)
                self._deck.add(slot, slot_name, (slot_coordinates))

    @property
    def deck(self):
        return self._deck

    def get_instruments_by_name(self, name):
        res = []
        for k, v in self.get_instruments():
            if v.name == name:
                res.append((k, v))

        return res

    def get_instruments(self, name=None):
        """
        :returns: sorted list of (axis, instrument)
        """
        if name:
            return self.get_instruments_by_name(name)

        return sorted(self._instruments.items())

    def add_container(self, slot, container_name, label):
        container = legacy_containers.get_legacy_container(container_name)
<<<<<<< HEAD
        self._deck[slot].add(container, container_name)
        return container

    def clear(self):
        self._commands = []
        print('Robot ready to enqueue and execute new commands')
=======
        self._deck[slot].add(container, label)
        return container

    def pause(self):
        # This method is for API use only - in a user protocol, it will jump the
        # queue, which is counterintuitive and not very useful.
        def _do():
            print("Paused")

        description = "Pausing"
        self.prepend_command(Command(do=_do, description=description))

    def resume(self):
        self.run()
>>>>>>> 6b621ff7
<|MERGE_RESOLUTION|>--- conflicted
+++ resolved
@@ -145,11 +145,10 @@
         return copy.deepcopy(self._commands)
 
     def run(self):
-        """
-        """
         while self._commands:
             command = self._commands.pop(0)
-<<<<<<< HEAD
+            if command.description == "Pausing": return
+
             print("Executing:", command.description)
             log.info("Executing:", command.description)
             try:
@@ -157,12 +156,6 @@
             except KeyboardInterrupt as e:
                 self._driver.halt()
                 raise e
-=======
-            if command.description == "Pausing": return
-            print("Executing: ", command.description)
-            log.debug("Robot", command.description)
-            command.do()
->>>>>>> 6b621ff7
 
     def disconnect(self):
         if self._driver:
@@ -248,16 +241,12 @@
 
     def add_container(self, slot, container_name, label):
         container = legacy_containers.get_legacy_container(container_name)
-<<<<<<< HEAD
-        self._deck[slot].add(container, container_name)
+        self._deck[slot].add(container, label)
         return container
 
     def clear(self):
         self._commands = []
         print('Robot ready to enqueue and execute new commands')
-=======
-        self._deck[slot].add(container, label)
-        return container
 
     def pause(self):
         # This method is for API use only - in a user protocol, it will jump the
@@ -269,5 +258,4 @@
         self.prepend_command(Command(do=_do, description=description))
 
     def resume(self):
-        self.run()
->>>>>>> 6b621ff7
+        self.run()