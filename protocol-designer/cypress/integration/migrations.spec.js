import 'cypress-file-upload'
import cloneDeep from 'lodash/cloneDeep'
import { expectDeepEqual } from '@opentrons/shared-data/js/cypressUtils'

describe('Protocol fixtures migrate and match snapshots', () => {
  beforeEach(() => {
    cy.visit('/')
    cy.closeAnnouncementModal()
  })

  const testCases = [
    {
      title: 'preFlexGrandfatheredProtocol 1.0.0 -> PD 5.1.x, schema 3',
      importFixture:
        '../../fixtures/protocol/1/preFlexGrandfatheredProtocol.json',
      expectedExportFixture:
        '../../fixtures/protocol/5/preFlexGrandfatheredProtocolMigratedFromV1_0_0.json',
      newLabwareDefsMigrationModal: true,
      unusedPipettes: false,
      exportModalCopy: null,
      genericMigrationModal: false,
    },
    {
      title: 'example_1_1_0 -> PD 5.1.x, schema 3',
      importFixture: '../../fixtures/protocol/1/example_1_1_0.json',
      expectedExportFixture:
        '../../fixtures/protocol/5/example_1_1_0MigratedFromV1_0_0.json',
      newLabwareDefsMigrationModal: true,
      unusedPipettes: true,
      exportModalCopy: null,
      genericMigrationModal: false,
    },
    {
<<<<<<< HEAD
      title: 'doItAllV3 -> PD 5.0.x, schema 3',
      importFixture: '../../fixtures/protocol/4/doItAllV3.json',
=======
      title: 'doItAllV3 -> PD 5.1.x, schema 3',
      importFixture: '../../fixtures/protocol/3/doItAllV3.json',
>>>>>>> cc7cd172
      expectedExportFixture: '../../fixtures/protocol/5/doItAllV3.json',
      newLabwareDefsMigrationModal: false,
      unusedPipettes: false,
      exportModalCopy: null,
      genericMigrationModal: false,
    },
    {
      title: 'doItAllV4 -> PD 5.1.x, schema 4',
      importFixture: '../../fixtures/protocol/4/doItAllV4.json',
      expectedExportFixture: '../../fixtures/protocol/5/doItAllV4.json',
      newLabwareDefsMigrationModal: false,
      unusedPipettes: false,
      exportModalCopy:
        'Robot requirements for running module inclusive JSON protocols',
      genericMigrationModal: true,
    },
    {
      title: 'doItAllV5 -> import and re-export should preserve data',
      importFixture: '../../fixtures/protocol/5/doItAllV5.json',
      expectedExportFixture: '../../fixtures/protocol/5/doItAllV5.json',
      newLabwareDefsMigrationModal: false,
      unusedPipettes: false,
      exportModalCopy: 'server version 3.20 or higher',
      genericMigrationModal: false,
    },
    {
      title: 'mix 5.0.x -> should migrate to 5.1.x',
      importFixture: '../../fixtures/protocol/5/mix_5_0_x.json',
      expectedExportFixture: '../../fixtures/protocol/5/mix_5_1_0.json',
      newLabwareDefsMigrationModal: false,
      unusedPipettes: false,
      exportModalCopy: null,
      genericMigrationModal: true,
    },
  ]

  testCases.forEach(
    ({
      title,
      importFixture,
      expectedExportFixture,
      newLabwareDefsMigrationModal,
      unusedPipettes,
      exportModalCopy,
      genericMigrationModal,
    }) => {
      it(title, () => {
        cy.fixture(importFixture).then(fileContent => {
          // TODO(IL, 2020-04-02): `cy.fixture` always parses .json files, though we want the plain text.
          // So we have to use JSON.stringify. See https://github.com/cypress-io/cypress/issues/5395
          // Also, the latest version v4 of cypress-file-upload is too implicit to allow us to
          // use the JSON.stringify workaround, so we're stuck on 3.5.3,
          // see https://github.com/abramenal/cypress-file-upload/issues/175
          cy.get('input[type=file]').upload({
            fileContent: JSON.stringify(fileContent),
            fileName: 'fixture.json',
            mimeType: 'application/json',
            encoding: 'utf8',
          })
          cy.get('[data-test="ComputingSpinner"]').should('exist')
          // wait until computation is done before proceeding, with generous timeout
          cy.get('[data-test="ComputingSpinner"]', { timeout: 30000 }).should(
            'not.exist'
          )
        })

        if (genericMigrationModal) {
          cy.get('div')
            .contains(
              'Your protocol was made in an older version of Protocol Designer'
            )
            .should('exist')
          cy.get('button')
            .contains('ok', { matchCase: false })
            .click()
        }

        if (newLabwareDefsMigrationModal) {
          // close migration announcement modal
          cy.get('div')
            .contains('Update protocol to use new labware definitions')
            .should('exist')
          cy.get('button')
            .contains('update protocol', { matchCase: false })
            .click()
        }

        cy.fixture(expectedExportFixture).then(expectedExportProtocol => {
          cy.get('button')
            .contains('Export')
            .click()

          if (unusedPipettes) {
            cy.get('div')
              .contains('Unused pipette')
              .should('exist')
            cy.get('button')
              .contains('continue with export', { matchCase: false })
              .click()
          }

          if (exportModalCopy) {
            cy.get('div')
              .contains(exportModalCopy)
              .should('exist')
            cy.get('button')
              .contains('continue', { matchCase: false })
              .click()
          }

          cy.window()
            .its('__lastSavedFileBlob__')
            .should('be.a', 'blob')
            .should(async blob => {
              const blobText = await blob.text()
              const savedFile = JSON.parse(blobText)
              const expectedFile = cloneDeep(expectedExportProtocol)

              assert.match(
                savedFile.designerApplication.version,
                /^5\.1\.\d+$/,
                'designerApplication.version is 5.1.x'
              )
              ;[savedFile, expectedFile].forEach(f => {
                // Homogenize fields we don't want to compare
                f.metadata.lastModified = 123
                f.designerApplication.data._internalAppBuildDate = 'Foo Date'
                f.designerApplication.version = 'x.x.x'
              })

              expectDeepEqual(assert, savedFile, expectedFile)
            })

          cy.window()
            .its('__lastSavedFileName__')
            .should(
              'equal',
              `${expectedExportProtocol.metadata.protocolName}.json`
            )
        })
      })
    }
  )
})<|MERGE_RESOLUTION|>--- conflicted
+++ resolved
@@ -31,13 +31,8 @@
       genericMigrationModal: false,
     },
     {
-<<<<<<< HEAD
-      title: 'doItAllV3 -> PD 5.0.x, schema 3',
-      importFixture: '../../fixtures/protocol/4/doItAllV3.json',
-=======
       title: 'doItAllV3 -> PD 5.1.x, schema 3',
       importFixture: '../../fixtures/protocol/3/doItAllV3.json',
->>>>>>> cc7cd172
       expectedExportFixture: '../../fixtures/protocol/5/doItAllV3.json',
       newLabwareDefsMigrationModal: false,
       unusedPipettes: false,
